name: Go Conformance CI
on: push
jobs:
  build:
    runs-on: ubuntu-18.04
    steps:
    - name: Checkout code
      uses: actions/checkout@v2
    - name: Setup Go
      uses: actions/setup-go@v2
      with:
        go-version: '1.13'
    - name: Setup test data
      run: "./set_up_conformance_tests.sh"
    - name: Run HTTP conformance tests
      uses: GoogleCloudPlatform/functions-framework-conformance/action@v0.3.0
      with:
        functionType: 'http'
        validateMapping: false
        source: 'testdata'
        target: 'HTTP'
        runtime: 'go113'
        tag: 'go113_20200924_20_RC00'
<<<<<<< HEAD
=======
        startDelay: 10
>>>>>>> efb06cab
    - name: Run event conformance tests
      uses: GoogleCloudPlatform/functions-framework-conformance/action@v0.3.0
      with:
        functionType: 'legacyevent'
        validateMapping: false
        source: 'testdata'
        target: 'Event'
        runtime: 'go113'
        tag: 'go113_20200924_20_RC00'
<<<<<<< HEAD
    # TODO: Enable once buildpack supports CloudEvents.
    # - name: Run cloudevent conformance tests
    #   uses: GoogleCloudPlatform/functions-framework-conformance/action@v0.1.0
    #   with:
    #     functionType: 'cloudevent'
    #     validateMapping: false
    #     source: 'testdata'
    #     target: 'CloudEvent'
    #     runtime: 'go113'
    #     tag: 'go113_20200924_20_RC00'
=======
        startDelay: 10
    - name: Run cloudevent conformance tests
      uses: GoogleCloudPlatform/functions-framework-conformance/action@v0.3.0
      with:
        functionType: 'cloudevent'
        validateMapping: false
        source: 'testdata'
        target: 'CloudEvent'
        runtime: 'go113'
        tag: 'go113_20200924_20_RC00'
>>>>>>> efb06cab
<|MERGE_RESOLUTION|>--- conflicted
+++ resolved
@@ -21,10 +21,7 @@
         target: 'HTTP'
         runtime: 'go113'
         tag: 'go113_20200924_20_RC00'
-<<<<<<< HEAD
-=======
         startDelay: 10
->>>>>>> efb06cab
     - name: Run event conformance tests
       uses: GoogleCloudPlatform/functions-framework-conformance/action@v0.3.0
       with:
@@ -34,18 +31,6 @@
         target: 'Event'
         runtime: 'go113'
         tag: 'go113_20200924_20_RC00'
-<<<<<<< HEAD
-    # TODO: Enable once buildpack supports CloudEvents.
-    # - name: Run cloudevent conformance tests
-    #   uses: GoogleCloudPlatform/functions-framework-conformance/action@v0.1.0
-    #   with:
-    #     functionType: 'cloudevent'
-    #     validateMapping: false
-    #     source: 'testdata'
-    #     target: 'CloudEvent'
-    #     runtime: 'go113'
-    #     tag: 'go113_20200924_20_RC00'
-=======
         startDelay: 10
     - name: Run cloudevent conformance tests
       uses: GoogleCloudPlatform/functions-framework-conformance/action@v0.3.0
@@ -56,4 +41,4 @@
         target: 'CloudEvent'
         runtime: 'go113'
         tag: 'go113_20200924_20_RC00'
->>>>>>> efb06cab
+        startDelay: 10